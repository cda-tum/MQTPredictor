--- conflicted
+++ resolved
@@ -537,18 +537,12 @@
     depth = qc.depth()
     program_communication = np.sum(connectivity) / (qc.num_qubits * (qc.num_qubits - 1))
 
-<<<<<<< HEAD
     if num_multiple_qubit_gates == 0:
         critical_depth = 0
     else:
         critical_depth = (
             qc.depth(filter_function=lambda x: len(x[1]) > 1) / num_multiple_qubit_gates
         )
-=======
-    critical_depth = (
-        qc.depth(filter_function=lambda x: len(x[1]) > 1) / num_multiple_qubit_gates
-    )
->>>>>>> 36206d36
 
     entanglement_ratio = num_multiple_qubit_gates / num_gates
     assert num_multiple_qubit_gates <= num_gates
@@ -626,10 +620,8 @@
 
     names_list = list(np.load("training_data/names_list.npy", allow_pickle=True))
 
-<<<<<<< HEAD
+
     scores_list = list(np.load("training_data/scores_list.npy", allow_pickle=True))
-=======
-    scores_list = list(np.load("scores_list.npy", allow_pickle=True))
->>>>>>> 36206d36
+
 
     return training_data, names_list, scores_list