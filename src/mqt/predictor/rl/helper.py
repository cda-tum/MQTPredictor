--- conflicted
+++ resolved
@@ -37,17 +37,21 @@
     EnlargeWithAncilla,
     FixedPoint,
     FullAncillaAllocation,
+    GatesInBasis,
     InverseCancellation,
     MinimumPoint,
     Optimize1qGatesDecomposition,
     OptimizeCliffords,
     RemoveDiagonalGatesBeforeMeasure,
     SabreLayout,
+    SabreSwap,
     Size,
     StochasticSwap,
     TrivialLayout,
     UnitarySynthesis,
 )
+from qiskit.transpiler.preset_passmanagers import common
+from qiskit.transpiler.runningpassmanager import ConditionalController
 from sb3_contrib import MaskablePPO
 from tqdm import tqdm
 
@@ -64,33 +68,19 @@
     import importlib_metadata as metadata
     import importlib_resources as resources
 
-<<<<<<< HEAD
 from bqskit import MachineModel
 from bqskit import compile as bqskit_compile
 from bqskit.ir import gates
-=======
 from qiskit import QuantumRegister
 from qiskit.transpiler.layout import Layout
 from qiskit.transpiler.preset_passmanagers import common
 from qiskit.transpiler.runningpassmanager import ConditionalController
->>>>>>> 0683e593
 
 logger = logging.getLogger("mqt-predictor")
 
 
-<<<<<<< HEAD
-NUM_ACTIONS_OPT = 14
-NUM_ACTIONS_LAYOUT = 3
-NUM_ACTIONS_ROUTING = 4
-NUM_ACTIONS_SYNTHESIS = 2
-NUM_ACTIONS_TERMINATE = 1
-NUM_ACTIONS_DEVICES = 7
-NUM_ACTIONS_MAPPING = 1
-NUM_FEATURE_VECTOR_ELEMENTS = 7
-
-
-=======
->>>>>>> 0683e593
+
+
 def qcompile(
     qc: QuantumCircuit | str,
     figure_of_merit: reward.figure_of_merit | None = "expected_fidelity",
@@ -188,14 +178,6 @@
         },
         {
             "name": "QiskitO3",
-<<<<<<< HEAD
-            "transpile_pass": [
-                Collect2qBlocks(),
-                ConsolidateBlocks(),
-                UnitarySynthesis(),
-                Optimize1qGatesDecomposition(),
-                CommutativeCancellation(),
-=======
             "transpile_pass": lambda native_gate, coupling_map: [
                 Collect2qBlocks(),
                 ConsolidateBlocks(basis_gates=native_gate),
@@ -213,7 +195,6 @@
                     ],
                     condition=lambda property_set: not property_set["all_gates_in_basis"],
                 ),
->>>>>>> 0683e593
                 Depth(recurse=True),
                 FixedPoint("depth"),
                 Size(recurse=True),
@@ -639,7 +620,6 @@
     raise RuntimeError(msg)
 
 
-<<<<<<< HEAD
 def get_BQSKit_native_gates(provider: str) -> list[gates.Gate] | None:
     """Returns the native gates of the given provider.
 
@@ -662,7 +642,8 @@
         return None
 
     return native_gatesets[provider]
-=======
+
+
 def final_layout_pytket_to_qiskit(pytket_circuit: Circuit) -> Layout:
     pytket_layout = pytket_circuit.qubit_readout
     size_circuit = pytket_circuit.n_qubits
@@ -679,5 +660,4 @@
         if i not in set(pytket_layout.values()):
             qiskit_layout[i] = qiskit_qreg[i]
 
-    return qiskit_layout
->>>>>>> 0683e593
+    return qiskit_layout