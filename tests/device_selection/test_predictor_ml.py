from __future__ import annotations

from pathlib import Path
from typing import Final

import numpy as np

from mqt.bench import benchmark_generator
from mqt.predictor import ml, reward


def test_predict() -> None:
    path = ml.helper.get_path_trained_model(figure_of_merit="expected_fidelity")
    assert path.is_file()
    filename = "test_qasm.qasm"
    figure_of_merit: Final = "expected_fidelity"
    qc = benchmark_generator.get_benchmark("dj", 1, 8)
    qc.qasm(filename=filename)
    predictor = ml.Predictor()
    predictions = predictor.predict_probs(filename, figure_of_merit=figure_of_merit)
    assert predictor.clf is not None
    classes = predictor.clf.classes_  # type: ignore[unreachable]
    predicted_device_indices = classes[np.argsort(predictions)[::-1]]
    assert all(0 <= i < len(ml.helper.get_index_to_device_LUT()) for i in predicted_device_indices)
    predictions = predictor.predict_probs(qc.qasm(), figure_of_merit=figure_of_merit)
    predicted_device_indices = classes[np.argsort(predictions)[::-1]]
    assert all(0 <= i < len(ml.helper.get_index_to_device_LUT()) for i in predicted_device_indices)
    Path(filename).unlink()


def test_train_random_forest_classifier() -> None:
    predictor = ml.Predictor()
    assert predictor.clf is None
    predictor.train_random_forest_classifier(visualize_results=False)

    assert predictor.clf is not None


def test_compile_all_circuits_for_dev_and_fom() -> None:
    predictor = ml.Predictor()
    source_path = Path()
    target_path = Path("test_compiled_circuits")
    if not target_path.exists():
        target_path.mkdir()
    figure_of_merit: reward.figure_of_merit = "expected_fidelity"

    qc = benchmark_generator.get_benchmark("dj", 1, 3)
    qasm_path = Path("test.qasm")
    qc.qasm(filename=str(qasm_path))
    predictor.compile_all_circuits_devicewise(
        device_name="ionq_harmony",
        timeout=100,
        figure_of_merit=figure_of_merit,
        source_path=source_path,
        target_path=target_path,
    )
    assert any(file.suffix == ".qasm" for file in target_path.iterdir())

    training_sample, circuit_name, scores = predictor.generate_training_sample(
        file=qasm_path,
        figure_of_merit=figure_of_merit,
        path_uncompiled_circuit=source_path,
        path_compiled_circuits=target_path,
    )
    assert training_sample
    assert circuit_name is not None
    assert any(score != -1 for score in scores)

    (
        training_data,
        name_list,
        scores_list,
    ) = predictor.generate_trainingdata_from_qasm_files(figure_of_merit, source_path, target_path)
    assert len(training_data) > 0
    assert len(name_list) > 0
    assert len(scores_list) > 0

    if target_path.exists():
        for file in target_path.iterdir():
            file.unlink()
        target_path.rmdir()

    if qasm_path.exists():
<<<<<<< HEAD
        qasm_path.unlink()
=======
        qasm_path.unlink()

    with pytest.raises(ValueError):
        predictor.compile_all_circuits_devicewise(
            device_name="false_input",
            timeout=100,
            figure_of_merit=figure_of_merit,
            source_path=source_path,
            target_path=target_path,
        )
>>>>>>> c13728e9
<|MERGE_RESOLUTION|>--- conflicted
+++ resolved
@@ -4,6 +4,7 @@
 from typing import Final
 
 import numpy as np
+import pytest
 
 from mqt.bench import benchmark_generator
 from mqt.predictor import ml, reward
@@ -81,10 +82,8 @@
         target_path.rmdir()
 
     if qasm_path.exists():
-<<<<<<< HEAD
         qasm_path.unlink()
-=======
-        qasm_path.unlink()
+
 
     with pytest.raises(ValueError):
         predictor.compile_all_circuits_devicewise(
@@ -93,5 +92,4 @@
             figure_of_merit=figure_of_merit,
             source_path=source_path,
             target_path=target_path,
-        )
->>>>>>> c13728e9
+        )