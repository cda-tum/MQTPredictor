[build-system]
requires = [
    "setuptools>=66.1",
    "setuptools_scm>=7"
]
build-backend = "setuptools.build_meta"

[project]
name = "mqt.predictor"
description = "MQT Predictor - A MQT tool for Determining Good Quantum Circuit Compilation Options"
readme = "README.md"
authors = [
    { name = "Nils Quetschlich", email = "nils.quetschlich@tum.de" },
    { name = "Lukas Burgholzer", email = "lukas.burgholzer@tum.de"},
]
keywords = ["MQT",  "quantum computing", "compilation", "machine learning", "prediction"]
license = { file = "LICENSE" }
requires-python = ">=3.10"
dynamic = ["version"]

dependencies = [
    "mqt.bench>=1.1.2, <1.2.0",
    "pytket_qiskit>=0.52.0, <0.54.0",
    "sb3_contrib>=2.0.0, <2.3.1",
    "scikit-learn>=1.4.0,<1.4.3",
    "tensorboard>=2.11.0, <2.16.3",
    "bqskit>=1.1.2, <1.2.0",
]

classifiers = [
    "Development Status :: 4 - Beta",
    "Intended Audience :: Developers",
    "License :: OSI Approved :: MIT License",
    "Operating System :: Microsoft :: Windows",
    "Operating System :: MacOS",
    "Operating System :: POSIX :: Linux",
    "Programming Language :: Python :: 3 :: Only",
    "Programming Language :: Python :: 3.10",
    "Programming Language :: Python :: 3.11",
    "Programming Language :: Python :: 3.12",
    "Intended Audience :: Science/Research",
    "Natural Language :: English",
    "Topic :: Scientific/Engineering :: Electronic Design Automation (EDA)",
]

[project.optional-dependencies]
test = ["pytest>=7.2"]
coverage = ["mqt.predictor[test]", "pytest-cov>=4"]
dev = ["mqt.predictor[coverage]"]
docs = [
    "furo>=2023.08.17",
    "sphinx~=7.0",
    "setuptools-scm>=7",
    "sphinxcontrib-bibtex>=2.4.2",
    "sphinx-copybutton",
    "sphinx-hoverxref",
    "pybtex>=0.24",
    "ipython",
    "ipykernel",
    "nbsphinx",
    "sphinxext-opengraph",
    "sphinx-autodoc-typehints",
    "qiskit[visualization]",
]

[project.urls]
Homepage = "https://github.com/cda-tum/mqt-predictor"
Issues = "https://github.com/cda-tum/mqt-predictor/issues"
Discussions = "https://github.com/cda-tum/mqt-predictor/discussions"
Research = "https://www.cda.cit.tum.de/research/quantum/"

[tool.setuptools_scm]


[tool.pytest.ini_options]
minversion = "7.2"
testpaths = ["tests"]
addopts = ["-ra", "--strict-markers", "--strict-config", "--showlocals"]
log_cli_level = "INFO"
xfail_strict = true
filterwarnings = [
    "error",
    "ignore:.*pkg_resources.*:DeprecationWarning:",
    "ignore:.*sre_.*:DeprecationWarning:",
    "ignore:.*Rigetti.*:UserWarning:",
    "ignore:.*Values in x.*:RuntimeWarning:",
    "ignore:.*The Rebase2QuditGatePass has moved to bqskit.passes.retarget.two.*:DeprecationWarning:",
    "ignore:.*The least populated class in y has only 3 members, which is less than n_splits=5.*:UserWarning:",
    "ignore:.*divide by zero encountered in det.*:RuntimeWarning:",
    "ignore:.*invalid value encountered in det.*:RuntimeWarning:",
    "ignore:..*env.action_masks to get variables from other wrappers is deprecated and will be removed in v1.0.*:UserWarning:",
    "ignore::SyntaxWarning:.*(docplex).*",
    "ignore::DeprecationWarning:.*(docplex).*",
    "ignore:.*pytorch.*:UserWarning:",
    "ignore::DeprecationWarning:.*(importlib).*",
    "ignore::sklearn.exceptions.InconsistentVersionWarning:sklearn:",
<<<<<<< HEAD
    "ignore::DeprecationWarning:.*(qiskit_aer).*",
=======
    "ignore:.*The abstract Provider and ProviderV1 classes are deprecated.*:DeprecationWarning:qiskit.*",
>>>>>>> 6bc08569
]

[tool.check-wheel-contents]
ignore = "W002"

[tool.coverage]
run.source = ["mqt.predictor"]
report.exclude_also = [
    '\.\.\.',
    'if TYPE_CHECKING:',
    'raise AssertionError',
    'raise NotImplementedError',
]

show_missing = true
skip_empty = true
precision = 1


[tool.mypy]
mypy_path = "$MYPY_CONFIG_FILE_DIR/src"
files = ["src", "tests"]
python_version = "3.10"
strict = true
enable_error_code = ["ignore-without-code", "redundant-expr", "truthy-bool"]
warn_unreachable = true
explicit_package_bases = true
pretty = true

[[tool.mypy.overrides]]
module = ["pytket.*"]
implicit_reexport = true

[[tool.mypy.overrides]]
# `mqt.bench` and `sb3_contrib` are fully typed but take forever to install in the environment.
# recent versions of `gym` are typed, but stable-baselines3 pins a very old version of gym.
# qiskit is not yet marked as typed, but is typed mostly.
# the other libraries do not have type stubs.
module = ["qiskit.*", "joblib.*", "sklearn.*", "matplotlib.*", "gymnasium.*", "mqt.bench.*", "sb3_contrib.*", "bqskit.*", "qiskit_ibm_runtime.*"]
ignore_missing_imports = true


[tool.ruff]
line-length = 120
extend-include = ["*.ipynb"]
src = ["src"]
preview = true
unsafe-fixes = true
[tool.ruff.lint]
extend-select = [
    "A",           # flake8-builtins
    "ANN",         # flake8-annotations
    "ARG",         # flake8-unused-arguments
    "ASYNC",       # flake8-async
    "B",  "B904",  # flake8-bugbear
    "C4",          # flake8-comprehensions
    "D",           # pydocstyle
    "EM",          # flake8-errmsg
    "EXE",         # flake8-executable
    "FA",          # flake8-future-annotations
    "FLY",         # flynt
    "FURB",        # refurb
    "I",           # isort
    "ICN",         # flake8-import-conventions
    "ISC",         # flake8-implicit-str-concat
    "LOG",         # flake8-logging-format
    "N",           # flake8-naming
    "NPY",         # numpy
    "PERF",        # perflint
    "PGH",         # pygrep-hooks
    "PIE",         # flake8-pie
    "PL",          # pylint
    "PT",          # flake8-pytest-style
    "PTH",         # flake8-use-pathlib
    "PYI",         # flake8-pyi
    "Q",           # flake8-quotes
    "RET",         # flake8-return
    "RSE",         # flake8-raise
    "RUF",         # Ruff-specific
    "SLF",         # flake8-self
    "SLOT",        # flake8-slots
    "SIM",         # flake8-simplify
    "TCH",         # flake8-type-checking
    "TID",         # flake8-tidy-imports
    "TRY",         # tryceratops
    "UP",          # pyupgrade
    "YTT",         # flake8-2020
]
ignore = [
    "ANN101",  # Missing type annotation for self in method
    "ANN102",  # Missing type annotation for cls in classmethod
    "ISC001",  # Conflicts with formatter
    "E501",    # Line too long (Black is enough)
    "PLR",     # Design related pylint codes
    "S101",    # Use of assert detected
]
flake8-unused-arguments.ignore-variadic-names = true
isort.required-imports = ["from __future__ import annotations"]

[tool.ruff.lint.per-file-ignores]
"*.pyi" = ["D"]  # pydocstyle
"*.ipynb" = [
    "D",    # pydocstyle
    "E402", # Allow imports to appear anywhere in Jupyter notebooks
    "I002", # Allow missing `from __future__ import annotations` import
]

[tool.ruff.lint.pydocstyle]
convention = "google"<|MERGE_RESOLUTION|>--- conflicted
+++ resolved
@@ -94,11 +94,7 @@
     "ignore:.*pytorch.*:UserWarning:",
     "ignore::DeprecationWarning:.*(importlib).*",
     "ignore::sklearn.exceptions.InconsistentVersionWarning:sklearn:",
-<<<<<<< HEAD
-    "ignore::DeprecationWarning:.*(qiskit_aer).*",
-=======
     "ignore:.*The abstract Provider and ProviderV1 classes are deprecated.*:DeprecationWarning:qiskit.*",
->>>>>>> 6bc08569
 ]
 
 [tool.check-wheel-contents]
